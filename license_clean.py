import os
import geopandas as gpd
import numpy as np
import pandas as pd
from shapely.geometry import shape
from dateutil import parser
from dateutil.relativedelta import relativedelta
from datetime import timedelta
import pickle
import json
import shapely
from sodapy import Socrata
import matplotlib.pyplot as plt

pd.options.display.max_columns = 999

SDT = 'license_start_date'
EDT = 'expiration_date'
IDT = 'date_issued'
ZILLOW_GEO = 'data/ZillowNeighborhoods-IL.shp'
MAX_REQS = 1000000000


def get_lcs_data(pickle_data=False):
    '''
    obtain and clean business licenses data 

<<<<<<< HEAD
    returns: (geodataframe) clean business licenses dataframe
    '''
=======
    print('Downloading licenses from Chicago Open Data Portal...')
>>>>>>> 64a1cefd
    lcs = obtain_lcs()

    print('Cleaning data...')
    lcs = convert_lcs_dtypes(lcs)
    lcs = clean_lcs(lcs)

    print('Changing unit of analysis...')
    lcs = create_time_buckets(lcs, {'years': 2}, '2002-01-01') #parameterize?; need to deal with missing start date before here (apprx. 9863)
    lcs = collapse_licenses(lcs)

    print('Generating outcome variable...')
    lcs = add_outcome_variable(lcs)

    #### add geographies ####
    print('Creating geospatial properties...')
    lcs = lcs.reset_index()
    lcs = gdf_from_latlong(lcs, lat='latitude', long_='longitude')  

    # add zillow neighborhoods
    print('Linking Zillow Neighborhoods...')
    nbh = gpd.read_file(ZILLOW_GEO)
    nbh = nbh[nbh.City == 'Chicago'].drop(columns=['State', 'County', 'City']) 
    lcs = add_geography_id(lcs, nbh) #issue here
    
    # add census tracts
    print('Linking census tracts...')
    lcs = add_census_tracts(lcs)

<<<<<<< HEAD
    # sort by start date
    lcs.sort_values(by=SDT, inplace=True)

    # pickle clean dataframe
    if pickle_data:
        if not os.path.exists('pickle'):
            os.mkdir('pickle')
        pickle.dump(lcs_raw, open("pickle/lcs", "wb" ))
=======
    # if pickle:
    #     if not os.path.exists('pickle'):
    #         os.mkdir('pickle')
    #     pickle.dump(lcs_raw, open("pickle/lcs", "wb" ))
>>>>>>> 64a1cefd

    return lcs

def obtain_lcs():
    '''
    obtain business licenses data from chicago open data portal.
    '''
    tokens = load_tokens('tokens.json')
    client = Socrata('data.cityofchicago.org', tokens['chicago_open_data_portal'])
    results = client.get('xqx5-8hwx', city='CHICAGO', limit=MAX_REQS)
    lcs = pd.DataFrame.from_records(results)
    return lcs

def create_time_buckets(lcs, bucket_size, start_date=None):
    '''
    Labels each license with a time period. Time periods are defined by the
    bucket size and start date arguments and cut based on the
    license_start_date column.

    Inputs:
    lcs (pandas dataframe): a license dataset
    bucket_size (dictionary): defines the size of each bucket, valid key-value
        pairs are parameters for a dateutil.relativedelta.relativedelta object
    start_date (str): first day to include in a bucket, string of the form
        YYYY-MM-DD or YYYYMMDD
    '''
    if not start_date:
        start_date = min(lcs.license_start_date)

    start_date = pd.to_datetime(start_date)
    bucket_size = relativedelta(**bucket_size)
    lcs['time_period'] = float('nan')


    i = 0
    stop_date = max(lcs.license_start_date)
    while  start_date + i * bucket_size < stop_date:
        start_mask = start_date + i * bucket_size <= lcs.license_start_date
        end_mask = lcs.license_start_date < start_date + (i + 1) * bucket_size
        lcs.loc[start_mask & end_mask, 'time_period'] = i
        i += 1

    return lcs[lcs.time_period.notna()]

def collapse_licenses(lcs):
    '''
    Collapses all the licenses associated with a given accountid-siteid based on
    their time period so that each row represents one accountid-siteid-time
    period.

    Inputs:
    lcs (pandas dataframe): a license dataset

    Returns: pandas dataframe
    '''
    lcs['rev_or_rea'] = (lcs.license_status == 'REV') | (lcs.license_status == 'REA')
    lcs['canceled'] = lcs.license_status == 'AAC'
    lcs['conditional_tf'] = lcs.conditional_approval == 'Y'
    lcs_collapse = lcs.groupby(['account_number', 'site_number', 'time_period'])\
                      .agg({"license_id": 'count',
                            "legal_name": "first",
                            "doing_business_as_name": 'first',
                            "license_start_date": "min",
                            "expiration_date": "max",
                            "application_type": set,
                            "license_code": set,
                            "license_description": set,
                            "business_activity": set,
                            "business_activity_id": set,
                            "rev_or_rea": 'mean',
                            "canceled": 'mean',
                            "conditional_tf": 'mean',
                            "address": "first",
                            "city": "first",
                            "state": "first",
                            "zip_code": "first",
                            "latitude": "first",
                            "longitude": "first",
                            "location": "first",
                            "police_district": "first",
                            "precinct": "first",
                            "ward": "first",
                            "ward_precinct": "first",
                            "ssa": "first"})\
                      .rename({'license_id': 'n_licenses',
                               'license_start_date': 'min_start_date',
                               'expiration_date': 'max_expiration_date',
                               'application_type': 'application_types',
                               'license_code': 'license_codes',
                               'license_description': 'license_descriptions',
                               'business_activity': 'business_activities',
                               'business_activity_id': 'business_activity_ids',
                               'rev_or_rea': 'pct_revoked',
                               'canceled': 'pct_canceled',
                               'conditional_approval': 'pct_cndtl_approval'},
                              axis=1)

    return lcs_collapse

def find_in_nextpd(row, lcs):
    '''
    Checks if an account_id, site_name combination appears in the index of a
    license dataset during the next time period.

    Inputs:
    row (pandas series): one account_id-site_name-time_period record
    lcs (pandas dataset): a full license dataset

    Returns: boolean
    '''
    account_number, site_number, time_period = row.name

    return (account_number, site_number, time_period + 1) in lcs.index

def add_outcome_variable(lcs):
    '''
    Generates a column called 'no_renew_nextpd' that is true if a particular
    account_id-site_name does not appear in the next period and false otherwise.

    Inputs:
    lcs (pandas dataframe): a license dataset

    Returns pandas dataframe
    '''
    lcs['no_renew_nextpd'] = None

    max_timepd = max(lcs.index.get_level_values('time_period'))
    mask = lcs.index.get_level_values('time_period') != max_timepd
    lcs.loc[mask, 'no_renew_nextpd'] = lcs.loc[mask, :].apply(find_in_nextpd,
                                                             axis=1,
                                                             args=[lcs])

    return lcs

def convert_lcs_dtypes(lcs):
    '''
    Convert data types of business licenses.

    Input: 
        lcs: (dataframe) raw business licenses data
    Returns: updated dataframe
    '''
    lcs_dates = ['application_created_date', 
                 'application_requirements_complete', 
                 'payment_date',
                 'license_start_date',
                 'expiration_date',
                 'license_approved_for_issuance',
                 'date_issued',
                 'license_status_change_date']
    lcs[lcs_dates] = lcs[lcs_dates].astype('datetime64')   
    lcs['latitude'] = lcs['latitude'].astype('float64')
    lcs['longitude'] = lcs['longitude'].astype('float64')
    return lcs

def clean_lcs(lcs): #May want to talk about what we're doing in this function
    '''
    Clean business licenses data.

    Input: 
        lcs: (dataframe) raw business licenses data
    Returns: updated dataframe    
    '''
    # fill license start dates
    # for issuance type: fill start date with issue date
    nastart_issue = lcs[SDT].isna() & (lcs['application_type'] == 'ISSUE')
    lcs.loc[nastart_issue, SDT] = lcs.loc[nastart_issue, IDT]
    # for other types: drop (negligible)
    lcs = lcs.dropna(subset=[SDT], axis=0)

    # drop rows with negative license length
    lcs = lcs[(lcs[EDT] - lcs[SDT]) > timedelta(days=0)]

    # drop rows with no location
    lcs = lcs.dropna(subset=['location'], axis=0)
    return lcs


def add_census_tracts(lcs):
    '''
    add census tract number to business licenses dataset through spatial join
    with census tract boundaries (2000 and 2010) from chicago open data oprtal

    Input: 
        lcs: (geodataframe) business licenses data
    Returns: geodataframe with census tract number
    
    '''
    # census tracts
    # post 2010
    tokens = load_tokens('tokens.json')
    client = Socrata('data.cityofchicago.org', tokens['chicago_open_data_portal'])
    
    tracts10 = pd.DataFrame(client.get('74p9-q2aq', select='the_geom,tractce10',
                            limit=MAX_REQS))
    tracts10['the_geom'] = tracts10.the_geom\
                                       .apply(shapely.geometry.shape)
    tracts10 = gpd.GeoDataFrame(tracts10, geometry='the_geom')
    lcs_10 = add_geography_id(lcs[lcs.min_start_date >= parser.parse('2010-01-01')],
                              tracts10)
    lcs_10.rename(columns={'tractce10':'census_tract'}, inplace=True) 

    # pre 2010
    tracts00 = pd.DataFrame(client.get('4hp8-2i8z', select='the_geom,census_tra',
                            limit=MAX_REQS))
    tracts00['the_geom'] = tracts00.the_geom\
                                       .apply(shapely.geometry.shape)
    tracts00 = gpd.GeoDataFrame(tracts00, geometry='the_geom')
    lcs_00 = add_geography_id(lcs[lcs.min_start_date < parser.parse('2010-01-01')], 
                              tracts00)
    lcs_00.rename(columns={'census_tra':'census_tract'}, inplace=True) 

    # combine
    lcs = pd.concat([lcs_00, lcs_10], axis=0)
    return lcs


<<<<<<< HEAD
def gdf_from_latlong(df, lat, long):
    '''
    convert a pandas dataframe to a geodataframe on lat long

    Inputs:
        df: (dataframe) original df
        lat: (str) column name for latitude
        long: (str) column name for longitude
    
    Returns: a geodataframe
    '''
    gdf = gpd.GeoDataFrame(df, geometry=gpd.points_from_xy(df[long], df[lat]))
=======
def gdf_from_latlong(df, lat, long_):
    '''convert a pandas dataframe to a geodataframe on lat long'''
    gdf = gpd.GeoDataFrame(df, geometry=gpd.points_from_xy(df[long_], df[lat]))
>>>>>>> 64a1cefd
    return gdf


def add_geography_id(gdf, b):
    '''
    spatial join gdf with points (lat, long) with another geodataframe with
    polygons (boundaries).

    Input: 
        gdf: geodataframe with points
        b: geodataframe with polygons (boundaries)

    Returns: (geodataframe) gdf with geography id from b
    
    '''
    b.crs = {'init': 'epsg:4326'}
    gdf.crs = {'init': 'epsg:4326'}

    result = gpd.sjoin(gdf, b, how="left")
    # drop extra column
    result.drop('index_right', axis=1, inplace=True)
    return result


def load_tokens(tokens_file):
    '''
    Loads dictionary of API tokens.

    tokens_file (str): path to a JSON file containing API tokens
    '''
    with open(tokens_file,'r') as file:
        return json.load(file)<|MERGE_RESOLUTION|>--- conflicted
+++ resolved
@@ -21,16 +21,13 @@
 MAX_REQS = 1000000000
 
 
-def get_lcs_data(pickle_data=False):
+def get_lcs_data():
     '''
     obtain and clean business licenses data 
 
-<<<<<<< HEAD
     returns: (geodataframe) clean business licenses dataframe
     '''
-=======
     print('Downloading licenses from Chicago Open Data Portal...')
->>>>>>> 64a1cefd
     lcs = obtain_lcs()
 
     print('Cleaning data...')
@@ -58,22 +55,6 @@
     # add census tracts
     print('Linking census tracts...')
     lcs = add_census_tracts(lcs)
-
-<<<<<<< HEAD
-    # sort by start date
-    lcs.sort_values(by=SDT, inplace=True)
-
-    # pickle clean dataframe
-    if pickle_data:
-        if not os.path.exists('pickle'):
-            os.mkdir('pickle')
-        pickle.dump(lcs_raw, open("pickle/lcs", "wb" ))
-=======
-    # if pickle:
-    #     if not os.path.exists('pickle'):
-    #         os.mkdir('pickle')
-    #     pickle.dump(lcs_raw, open("pickle/lcs", "wb" ))
->>>>>>> 64a1cefd
 
     return lcs
 
@@ -291,7 +272,7 @@
     return lcs
 
 
-<<<<<<< HEAD
+
 def gdf_from_latlong(df, lat, long):
     '''
     convert a pandas dataframe to a geodataframe on lat long
@@ -303,12 +284,8 @@
     
     Returns: a geodataframe
     '''
-    gdf = gpd.GeoDataFrame(df, geometry=gpd.points_from_xy(df[long], df[lat]))
-=======
-def gdf_from_latlong(df, lat, long_):
-    '''convert a pandas dataframe to a geodataframe on lat long'''
     gdf = gpd.GeoDataFrame(df, geometry=gpd.points_from_xy(df[long_], df[lat]))
->>>>>>> 64a1cefd
+
     return gdf
 
 
